--- conflicted
+++ resolved
@@ -3,12 +3,8 @@
 import os 
 
 from whipclient import Whip
-<<<<<<< HEAD
 from utils import image as image_utils
 from camera import FakeCamera as Cam
-=======
-import camera
->>>>>>> 9d936250
 
 from server import app
 
@@ -40,12 +36,8 @@
         file_name = 'donkey_' + str(file_num) + '.jpg'
         file_num += 1
 
-<<<<<<< HEAD
         #get PIL image from PiCamera
         img = cam.capture()
-=======
-        img = camera.capture_img()
->>>>>>> 9d936250
         img.save(IMG_DIR + file_name, 'jpeg')
 
 
